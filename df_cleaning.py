# Libraries used
import datetime as dt
import os
import pandas as pd
from twelvedata import TDClient
<<<<<<< HEAD
=======
from dotenv import load_dotenv
>>>>>>> 37901a82
import re
from helpermodules.memory_handling import PickleHelper
from dotenv import load_dotenv
import time

class DataFrameHelper:
    """
    A class for downloading and processing historical stock price data using the Twelve Data API.

    Parameters:
        filename (str): Name of the pickle file to save or load DataFrame.
        link (str): URL link to a Wikipedia page containing stock exchange information.
        interval (str): Time frequency of historical data to load (e.g., '1min', '1day', '1W').
        frequency (str): Frequency of data intervals ('daily', 'weekly', 'monthly', etc.).
        years (int, optional): Number of years of historical data to load (default: None).
        months (int, optional): Number of months of historical data to load (default: None).

    Methods:
        load():
            Loads a DataFrame of stock price data from a pickle file if it exists, otherwise creates a new DataFrame.
            Returns:
                pandas.DataFrame or None: DataFrame containing stock price data if loaded successfully, otherwise None.

        get_stockex_tickers():
            Retrieves ticker symbols from a Wikipedia page containing stock exchange information.
            Returns:
                List[str]: List of ticker symbols extracted from the specified Wikipedia page.

        loaded_df():
            Downloads historical stock price data for the specified time window and tickers using the Twelve Data API.
            Returns:
                pandas.DataFrame or None: DataFrame containing downloaded stock price data if successful, otherwise None.
    """

    def __init__(self, filename, link, frequency, years=None, months=None):
        self.filename = filename
        self.link = link
        self.frequency = frequency
        self.tickers = []
        self.years = years
        self.months = months

    def load(self):
        """
        Load a DataFrame of stock price data from a pickle file if it exists, otherwise create a new DataFrame.
        Returns:
            pandas.DataFrame or None: DataFrame containing stock price data if loaded successfully, otherwise None.
        """
<<<<<<< HEAD
=======

>>>>>>> 37901a82
        if not re.search("^.*\.pkl$", self.filename):
            self.filename += ".pkl"
        file_path = "./pickle_files/" + self.filename

        if os.path.isfile(file_path):
            self.dataframe = PickleHelper.pickle_load(self.filename).obj
            self.tickers = self.dataframe.columns.tolist()
            return self.dataframe
        else:
            self.tickers = self.get_stockex_tickers()
            self.dataframe = self.loaded_df()
<<<<<<< HEAD
            return self.dataframe
=======
        return None
>>>>>>> 37901a82

    def get_stockex_tickers(self):
        """
        Retrieves ticker symbols from a Wikipedia page containing stock exchange information.
        Returns:
            List[str]: List of ticker symbols extracted from the specified Wikipedia page.
        """
        tables = pd.read_html(self.link)
        df = tables[4]
        df.drop(['Company', 'GICS Sector', 'GICS Sub-Industry'],
                axis=1, inplace=True)
        tickers = df['Ticker'].values.tolist()
        return tickers

    def loaded_df(self):
        """
        Downloads historical stock price data for the specified time window and tickers using the Twelve Data API.
        Returns:
            pandas.DataFrame or None: DataFrame containing downloaded stock price data if successful, otherwise None.
        """
<<<<<<< HEAD
        if self.years is not None and self.months is None:
            time_window_months = self.years * 12
        elif self.months is not None and self.years is None:
            time_window_months = self.months
        else:
            raise ValueError("Exactly one of 'years' or 'months' should be provided.")

        end_date = dt.date.today()
        start_date = end_date - pd.DateOffset(months=time_window_months)
        start_date_str = start_date.strftime("%Y-%m-%d")
        end_date_str = end_date.strftime("%Y-%m-%d")

        # Divide tickers into batches
        def divide_tickers(tickers):
            return [tickers[i:i+55] for i in range(0, len(tickers), 55)]

        # Make API calls for each batch with rate limiting
        def API_limit(ticker_batches):
            load_dotenv()
            API_KEY = os.getenv('API_KEY')
            td = TDClient(apikey=API_KEY)

            all_dataframes = []

            for i, ticker_list in enumerate(ticker_batches):
                print(f'Processing batch {i+1}/{len(ticker_batches)}')
                try:
                    dataframe = td.time_series(
                        symbol=ticker_list,
                        interval=self.frequency,
                        start_date=start_date_str,
                        end_date=end_date_str,
                        outputsize=5000,
                        timezone="America/New_York",
                    ).as_pandas()
                    all_dataframes.append(dataframe)
                    print('Please wait a minute...')  # Insert appropriate message here
                    time.sleep(60)  # Rate limiting: wait 60 seconds between batches
                except Exception as e:
                    print(f"Error fetching data for batch {i+1}: {e}")

            if all_dataframes:
                # Concatenate all dataframes into a single dataframe
                stocks_dataframe = pd.concat(all_dataframes, ignore_index=True)
                return stocks_dataframe
            else:
                print('The dataframe is empty.')
                return None

        # Divide tickers into batches
        ticker_batches = divide_tickers(self.tickers)
        # Make API calls for each batch with rate limiting
        stocks_df = API_limit(ticker_batches)
        return stocks_df
=======
        load_dotenv()

        API_KEY = os.getenv('API_KEY')                                                                                                                                                                                                                                                                                                                                                                                                                                                                                                                                                                                                                                                                                                                                                                                                                                                                                                                                                                                                                                                                                                                                              

        td = TDClient(apikey = API_KEY)

        stocks_dict = {}
        time_window = 365 * self.years
        start_date = (dt.date.today() - dt.timedelta(time_window)).strftime("%Y-%m-%d")
        end_date = dt.date.today().strftime("%Y-%m-%d")
        for i, ticker in enumerate(self.tickers):
            print('Getting {} ({}/{})'.format(ticker, i, len(self.tickers)))
            #FIXME: add dataframe concatenation algorithm or simply pass the list of tickers, dict will be discarted
            dataframe = td.time_series(
                symbol=ticker,
                interval=self.interval,
                outputsize=5000,
                timezone="America/New_York",
                #start_date=start_date +' 09:30:00',
                #end_date=end_date +' 15:59:00',
            ).as_pandas()
            stocks_dict[ticker] = dataframe['close']

        stocks_dataframe = pd.DataFrame.from_dict(stocks_dict)
        return stocks_dataframe

    def clean_df(self, percentage):
        """
        Cleans the DataFrame by dropping stocks with NaN values exceeding the given percentage threshold.
        The cleaned DataFrame is pickled after the operation.

        Parameters:
        self
        percentage : float
            Percentage threshold for NaN values. If greater than 1, it's interpreted as a percentage (e.g., 5 for 5%).
        
        Returns:
        None
        """
        if percentage > 1:
            percentage = percentage / 100

        for ticker in self.tickers:
            nan_values = self.dataframe[ticker].isnull().values.any()
            if nan_values:
                count_nan = self.dataframe[ticker].isnull().sum()
                if count_nan > (len(self.dataframe) * percentage):
                    self.dataframe.drop(ticker, axis=1, inplace=True)

        self.dataframe.fillna(method='ffill', inplace=True)
        #FIXME: fml this doesn't work if i have consecutive days
        PickleHelper(obj=self.dataframe).pickle_dump(filename='cleaned_nasdaq_dataframe')
>>>>>>> 37901a82
<|MERGE_RESOLUTION|>--- conflicted
+++ resolved
@@ -1,12 +1,8 @@
-# Libraries used
+
 import datetime as dt
 import os
 import pandas as pd
 from twelvedata import TDClient
-<<<<<<< HEAD
-=======
-from dotenv import load_dotenv
->>>>>>> 37901a82
 import re
 from helpermodules.memory_handling import PickleHelper
 from dotenv import load_dotenv
@@ -55,10 +51,6 @@
         Returns:
             pandas.DataFrame or None: DataFrame containing stock price data if loaded successfully, otherwise None.
         """
-<<<<<<< HEAD
-=======
-
->>>>>>> 37901a82
         if not re.search("^.*\.pkl$", self.filename):
             self.filename += ".pkl"
         file_path = "./pickle_files/" + self.filename
@@ -70,11 +62,9 @@
         else:
             self.tickers = self.get_stockex_tickers()
             self.dataframe = self.loaded_df()
-<<<<<<< HEAD
-            return self.dataframe
-=======
+
         return None
->>>>>>> 37901a82
+
 
     def get_stockex_tickers(self):
         """
@@ -95,7 +85,7 @@
         Returns:
             pandas.DataFrame or None: DataFrame containing downloaded stock price data if successful, otherwise None.
         """
-<<<<<<< HEAD
+        
         if self.years is not None and self.months is None:
             time_window_months = self.years * 12
         elif self.months is not None and self.years is None:
@@ -150,32 +140,6 @@
         # Make API calls for each batch with rate limiting
         stocks_df = API_limit(ticker_batches)
         return stocks_df
-=======
-        load_dotenv()
-
-        API_KEY = os.getenv('API_KEY')                                                                                                                                                                                                                                                                                                                                                                                                                                                                                                                                                                                                                                                                                                                                                                                                                                                                                                                                                                                                                                                                                                                                              
-
-        td = TDClient(apikey = API_KEY)
-
-        stocks_dict = {}
-        time_window = 365 * self.years
-        start_date = (dt.date.today() - dt.timedelta(time_window)).strftime("%Y-%m-%d")
-        end_date = dt.date.today().strftime("%Y-%m-%d")
-        for i, ticker in enumerate(self.tickers):
-            print('Getting {} ({}/{})'.format(ticker, i, len(self.tickers)))
-            #FIXME: add dataframe concatenation algorithm or simply pass the list of tickers, dict will be discarted
-            dataframe = td.time_series(
-                symbol=ticker,
-                interval=self.interval,
-                outputsize=5000,
-                timezone="America/New_York",
-                #start_date=start_date +' 09:30:00',
-                #end_date=end_date +' 15:59:00',
-            ).as_pandas()
-            stocks_dict[ticker] = dataframe['close']
-
-        stocks_dataframe = pd.DataFrame.from_dict(stocks_dict)
-        return stocks_dataframe
 
     def clean_df(self, percentage):
         """
@@ -203,4 +167,3 @@
         self.dataframe.fillna(method='ffill', inplace=True)
         #FIXME: fml this doesn't work if i have consecutive days
         PickleHelper(obj=self.dataframe).pickle_dump(filename='cleaned_nasdaq_dataframe')
->>>>>>> 37901a82
